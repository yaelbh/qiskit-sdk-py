# -*- coding: utf-8 -*-

# This code is part of Qiskit.
#
# (C) Copyright IBM 2017, 2018.
#
# This code is licensed under the Apache License, Version 2.0. You may
# obtain a copy of this license in the LICENSE.txt file in the root directory
# of this source tree or at http://www.apache.org/licenses/LICENSE-2.0.
#
# Any modifications or derivative works of this code must retain this
# copyright notice, and modified files need to carry a notice indicating
# that they have been altered from the originals.

"""
A module for drawing circuits in ascii art or some other text representation
"""

from shutil import get_terminal_size
import sys
from numpy import ndarray

from qiskit.circuit import ControlledGate, Gate, Instruction
from qiskit.circuit import Reset as ResetInstruction
from qiskit.circuit import Measure as MeasureInstruction
from qiskit.extensions import IGate, UnitaryGate, HamiltonianGate, RZZGate, SwapGate, Snapshot
from qiskit.extensions import Barrier as BarrierInstruction
from qiskit.extensions.quantum_initializer.initializer import Initialize
from qiskit.circuit.tools.pi_check import pi_check
from .exceptions import VisualizationError


class DrawElement():
    """ An element is an instruction or an operation that need to be drawn."""

    def __init__(self, label=None):
        self._width = None
        self.label = self.mid_content = label
        self.top_format = self.mid_format = self.bot_format = "%s"
        self.top_connect = self.bot_connect = " "
        self.top_pad = self._mid_padding = self.bot_pad = " "
        self.mid_bck = self.top_bck = self.bot_bck = " "
        self.bot_connector = {}
        self.top_connector = {}
        self.right_fill = self.left_fill = self.layer_width = 0
        self.wire_label = ""

    @property
    def top(self):
        """ Constructs the top line of the element"""
        ret = self.top_format % self.top_connect.center(
            self.width, self.top_pad)
        if self.right_fill:
            ret = ret.ljust(self.right_fill, self.top_pad)
        if self.left_fill:
            ret = ret.rjust(self.left_fill, self.top_pad)
        ret = ret.center(self.layer_width, self.top_bck)
        return ret

    @property
    def mid(self):
        """ Constructs the middle line of the element"""
        ret = self.mid_format % self.mid_content.center(
            self.width, self._mid_padding)
        if self.right_fill:
            ret = ret.ljust(self.right_fill, self._mid_padding)
        if self.left_fill:
            ret = ret.rjust(self.left_fill, self._mid_padding)
        ret = ret.center(self.layer_width, self.mid_bck)
        return ret

    @property
    def bot(self):
        """ Constructs the bottom line of the element"""
        ret = self.bot_format % self.bot_connect.center(
            self.width, self.bot_pad)
        if self.right_fill:
            ret = ret.ljust(self.right_fill, self.bot_pad)
        if self.left_fill:
            ret = ret.rjust(self.left_fill, self.bot_pad)
        ret = ret.center(self.layer_width, self.bot_bck)
        return ret

    @property
    def length(self):
        """ Returns the length of the element, including the box around."""
        return max(len(self.top), len(self.mid), len(self.bot))

    @property
    def width(self):
        """ Returns the width of the label, including padding"""
        if self._width:
            return self._width
        return len(self.mid_content)

    @width.setter
    def width(self, value):
        self._width = value

    def connect(self, wire_char, where, label=None):
        """Connects boxes and elements using wire_char and setting proper connectors.

        Args:
            wire_char (char): For example '║' or '│'.
            where (list["top", "bot"]): Where the connector should be set.
            label (string): Some connectors have a label (see cu1, for example).
        """

        if 'top' in where and self.top_connector:
            self.top_connect = self.top_connector[wire_char]

        if 'bot' in where and self.bot_connector:
            self.bot_connect = self.bot_connector[wire_char]

        if label:
            self.top_format = self.top_format[:-1] + (label if label else "")


class BoxOnClWire(DrawElement):
    """Draws a box on the classical wire.

    ::

        top: ┌───┐   ┌───┐
        mid: ╡ A ╞ ══╡ A ╞══
        bot: └───┘   └───┘
    """

    def __init__(self, label="", top_connect='─', bot_connect='─'):
        super().__init__(label)
        self.top_format = "┌─%s─┐"
        self.mid_format = "╡ %s ╞"
        self.bot_format = "└─%s─┘"
        self.top_pad = self.bot_pad = '─'
        self.mid_bck = '═'
        self.top_connect = top_connect
        self.bot_connect = bot_connect
        self.mid_content = label


class BoxOnQuWire(DrawElement):
    """Draws a box on the quantum wire.

    ::

        top: ┌───┐   ┌───┐
        mid: ┤ A ├ ──┤ A ├──
        bot: └───┘   └───┘
    """

    def __init__(self, label="", top_connect='─', conditional=False):
        super().__init__(label)
        self.top_format = "┌─%s─┐"
        self.mid_format = "┤ %s ├"
        self.bot_format = "└─%s─┘"
        self.top_pad = self.bot_pad = self.mid_bck = '─'
        self.top_connect = top_connect
        self.bot_connect = '┬' if conditional else '─'
        self.mid_content = label
        self.top_connector = {"│": '┴'}
        self.bot_connector = {"│": '┬'}


class MeasureTo(DrawElement):
    """The element on the classic wire to which the measure is performed.

    ::

        top:  ║     ║
        mid: ═╩═ ═══╩═══
        bot:
    """

    def __init__(self, label=''):
        super().__init__()
        self.top_connect = " ║ "
        self.mid_content = "═╩═"
        self.bot_connect = label
        self.mid_bck = "═"


class MeasureFrom(BoxOnQuWire):
    """The element on the quantum wire in which the measure is performed.

    ::

        top: ┌─┐    ┌─┐
        mid: ┤M├ ───┤M├───
        bot: └╥┘    └╥┘
    """

    def __init__(self):
        super().__init__()
        self.top_format = self.mid_format = self.bot_format = "%s"
        self.top_connect = "┌─┐"
        self.mid_content = "┤M├"
        self.bot_connect = "└╥┘"

        self.top_pad = self.bot_pad = " "
        self._mid_padding = '─'


class MultiBox(DrawElement):
    """Elements that is draw on over multiple wires."""

    def center_label(self, input_length, order):
        """In multi-bit elements, the label is centered vertically.

        Args:
            input_length (int): Rhe amount of wires affected.
            order (int): Which middle element is this one?
        """
        if input_length == order == 0:
            self.top_connect = self.label
            return
        location_in_the_box = '*'.center(input_length * 2 - 1).index('*') + 1
        top_limit = order * 2 + 2
        bot_limit = top_limit + 2
        if top_limit <= location_in_the_box < bot_limit:
            if location_in_the_box == top_limit:
                self.top_connect = self.label
            elif location_in_the_box == top_limit + 1:
                self.mid_content = self.label
            else:
                self.bot_connect = self.label

    @property
    def width(self):
        """ Returns the width of the label, including padding"""
        if self._width:
            return self._width
        return len(self.label)


class BoxOnQuWireTop(MultiBox, BoxOnQuWire):
    """ Draws the top part of a box that affects more than one quantum wire"""

    def __init__(self, label="", top_connect=None, wire_label=''):
        super().__init__(label)
        self.wire_label = wire_label
        self.bot_connect = self.bot_pad = " "
        self.mid_content = ""  # The label will be put by some other part of the box.
        self.left_fill = len(self.wire_label)
        self.top_format = "┌{}%s──┐".format(self.top_pad * self.left_fill)
        self.mid_format = "┤{} %s ├".format(self.wire_label)
        self.bot_format = "│{} %s │".format(self.bot_pad * self.left_fill)
        self.top_connect = top_connect if top_connect else '─'


class BoxOnWireMid(MultiBox):
    """ A generic middle box"""

    def __init__(self, label, input_length, order, wire_label=''):
        super().__init__(label, input_length, order)
        self.top_pad = self.bot_pad = self.top_connect = self.bot_connect = " "
        self.wire_label = wire_label
        self.left_fill = len(self.wire_label)
        self.top_format = "│{} %s │".format(self.top_pad * self.left_fill)
        self.bot_format = "│{} %s │".format(self.bot_pad * self.left_fill)
        self.top_connect = self.bot_connect = self.mid_content = ''
        self.center_label(input_length, order)


class BoxOnQuWireMid(BoxOnWireMid, BoxOnQuWire):
    """ Draws the middle part of a box that affects more than one quantum wire"""

    def __init__(self, label, input_length, order, wire_label='', control_label=None):
        super().__init__(label, input_length, order, wire_label=wire_label)
        if control_label:
            self.mid_format = "{}{} %s ├".format(control_label, self.wire_label)
        else:
            self.mid_format = "┤{} %s ├".format(self.wire_label)


class BoxOnQuWireBot(MultiBox, BoxOnQuWire):
    """ Draws the bottom part of a box that affects more than one quantum wire"""

    def __init__(self, label, input_length, bot_connect=None, wire_label='', conditional=False):
        super().__init__(label)
        self.wire_label = wire_label
        self.top_pad = " "
        self.left_fill = len(self.wire_label)
        self.top_format = "│{} %s │".format(self.top_pad * self.left_fill)
        self.mid_format = "┤{} %s ├".format(self.wire_label)
        self.bot_format = "└{}%s──┘".format(self.bot_pad * self.left_fill)
        bot_connect = bot_connect if bot_connect else '─'
        self.bot_connect = '┬' if conditional else bot_connect

        self.mid_content = self.top_connect = ""
        if input_length <= 2:
            self.top_connect = label


class BoxOnClWireTop(MultiBox, BoxOnClWire):
    """ Draws the top part of a conditional box that affects more than one classical wire"""

    def __init__(self, label="", top_connect=None, wire_label=''):
        super().__init__(label)
        self.wire_label = wire_label
        self.mid_content = ""  # The label will be put by some other part of the box.
        self.bot_format = "│ %s │"
        self.top_connect = top_connect if top_connect else '─'
        self.bot_connect = self.bot_pad = " "


class BoxOnClWireMid(BoxOnWireMid, BoxOnClWire):
    """ Draws the middle part of a conditional box that affects more than one classical wire"""

    def __init__(self, label, input_length, order, wire_label='', **_):
        super().__init__(label, input_length, order, wire_label=wire_label)
        self.mid_format = "╡{} %s ╞".format(self.wire_label)


class BoxOnClWireBot(MultiBox, BoxOnClWire):
    """ Draws the bottom part of a conditional box that affects more than one classical wire"""

    def __init__(self, label, input_length, bot_connect='─', wire_label='', **_):
        super().__init__(label)
        self.wire_label = wire_label
        self.left_fill = len(self.wire_label)
        self.top_pad = ' '
        self.bot_pad = '─'
        self.top_format = "│{} %s │".format(self.top_pad * self.left_fill)
        self.mid_format = "╡{} %s ╞".format(self.wire_label)
        self.bot_format = "└{}%s──┘".format(self.bot_pad * self.left_fill)
        bot_connect = bot_connect if bot_connect else '─'
        self.bot_connect = bot_connect

        self.mid_content = self.top_connect = ""
        if input_length <= 2:
            self.top_connect = label


class DirectOnQuWire(DrawElement):
    """
    Element to the wire (without the box).
    """

    def __init__(self, label=""):
        super().__init__(label)
        self.top_format = ' %s '
        self.mid_format = '─%s─'
        self.bot_format = ' %s '
        self._mid_padding = self.mid_bck = '─'
        self.top_connector = {"│": '│'}
        self.bot_connector = {"│": '│'}


class Barrier(DirectOnQuWire):
    """Draws a barrier.

    ::

        top:  ░     ░
        mid: ─░─ ───░───
        bot:  ░     ░
    """

    def __init__(self, label=""):
        super().__init__("░")
        self.top_connect = "░"
        self.bot_connect = "░"
        self.top_connector = {}
        self.bot_connector = {}


class Ex(DirectOnQuWire):
    """Draws an X (usually with a connector). E.g. the top part of a swap gate.

    ::

        top:
        mid: ─X─ ───X───
        bot:  │     │
    """

    def __init__(self, bot_connect=" ", top_connect=" ", conditional=False):
        super().__init__("X")
        self.bot_connect = "│" if conditional else bot_connect
        self.top_connect = top_connect


class Reset(DirectOnQuWire):
    """ Draws a reset gate"""

    def __init__(self, conditional=False):
        super().__init__("|0>")
        if conditional:
            self.bot_connect = "│"


class Bullet(DirectOnQuWire):
    """ Draws a bullet (usually with a connector). E.g. the top part of a CX gate.

    ::

        top:
        mid: ─■─  ───■───
        bot:  │      │
    """

    def __init__(self, top_connect="", bot_connect="", conditional=False):
        super().__init__('■')
        self.top_connect = top_connect
        self.bot_connect = '│' if conditional else bot_connect
        self.mid_bck = '─'


class OpenBullet(DirectOnQuWire):
    """Draws an open bullet (usually with a connector). E.g. the top part of a CX gate.

    ::

        top:
        mid: ─o─  ───o───
        bot:  │      │
    """

    def __init__(self, top_connect="", bot_connect="", conditional=False):
        super().__init__('o')
        self.top_connect = top_connect
        self.bot_connect = '│' if conditional else bot_connect
        self.mid_bck = '─'


class EmptyWire(DrawElement):
    """This element is just the wire, with no instructions nor operations."""

    def __init__(self, wire):
        super().__init__(wire)
        self._mid_padding = self.mid_bck = wire

    @staticmethod
    def fillup_layer(layer, first_clbit):
        """Given a layer, replace the Nones in it with EmptyWire elements.

        Args:
            layer (list): The layer that contains Nones.
            first_clbit (int): The first wire that is classic.

        Returns:
            list: The new layer, with no Nones.
        """
        for nones in [i for i, x in enumerate(layer) if x is None]:
            layer[nones] = EmptyWire('═') if nones >= first_clbit else EmptyWire('─')
        return layer


class BreakWire(DrawElement):
    """ This element is used to break the drawing in several pages."""

    def __init__(self, arrow_char):
        super().__init__()
        self.top_format = self.mid_format = self.bot_format = "%s"
        self.top_connect = arrow_char
        self.mid_content = arrow_char
        self.bot_connect = arrow_char

    @staticmethod
    def fillup_layer(layer_length, arrow_char):
        """Creates a layer with BreakWire elements.

        Args:
            layer_length (int): The length of the layer to create
            arrow_char (char): The char used to create the BreakWire element.

        Returns:
            list: The new layer.
        """
        breakwire_layer = []
        for _ in range(layer_length):
            breakwire_layer.append(BreakWire(arrow_char))
        return breakwire_layer


class InputWire(DrawElement):
    """ This element is the label and the initial value of a wire."""

    def __init__(self, label):
        super().__init__(label)

    @staticmethod
    def fillup_layer(names):
        """Creates a layer with InputWire elements.

        Args:
            names (list): List of names for the wires.

        Returns:
            list: The new layer
        """
        longest = max([len(name) for name in names])
        inputs_wires = []
        for name in names:
            inputs_wires.append(InputWire(name.rjust(longest)))
        return inputs_wires


class TextDrawing():
    """ The text drawing"""

    def __init__(self, qregs, cregs, instructions, plotbarriers=True,
                 line_length=None, vertical_compression='high', layout=None, initial_state=True,
                 cregbundle=False):
        self.qregs = qregs
        self.cregs = cregs
        self.instructions = instructions
        self.layout = layout
        self.initial_state = initial_state

        self.cregbundle = cregbundle
        self.plotbarriers = plotbarriers
        self.line_length = line_length
        if vertical_compression not in ['high', 'medium', 'low']:
            raise ValueError("Vertical compression can only be 'high', 'medium', or 'low'")
        self.vertical_compression = vertical_compression

    def __str__(self):
        return self.single_string()

    def _repr_html_(self):
        return '<pre style="word-wrap: normal;' \
               'white-space: pre;' \
               'background: #fff0;' \
               'line-height: 1.1;' \
               'font-family: &quot;Courier New&quot;,Courier,monospace">' \
               '%s</pre>' % self.single_string()

    def __repr__(self):
        return self.single_string()

    def single_string(self):
        """Creates a long string with the ascii art.

        Returns:
            str: The lines joined by a newline (``\\n``)
        """
        return "\n".join(self.lines())

    def dump(self, filename, encoding="utf8"):
        """Dumps the ascii art in the file.

        Args:
            filename (str): File to dump the ascii art.
            encoding (str): Optional. Default "utf-8".
        """
        with open(filename, mode='w', encoding=encoding) as text_file:
            text_file.write(self.single_string())

    def lines(self, line_length=None):
        """Generates a list with lines. These lines form the text drawing.

        Args:
            line_length (int): Optional. Breaks the circuit drawing to this length. This
                               useful when the drawing does not fit in the console. If
                               None (default), it will try to guess the console width using
                               shutil.get_terminal_size(). If you don't want pagination
                               at all, set line_length=-1.

        Returns:
            list: A list of lines with the text drawing.
        """
        if line_length is None:
            line_length = self.line_length
        if not line_length:
            if ('ipykernel' in sys.modules) and ('spyder' not in sys.modules):
                line_length = 80
            else:
                line_length, _ = get_terminal_size()

        noqubits = len(self.qregs)

        layers = self.build_layers()

        layer_groups = [[]]
        rest_of_the_line = line_length
        for layerno, layer in enumerate(layers):
            # Replace the Nones with EmptyWire
            layers[layerno] = EmptyWire.fillup_layer(layer, noqubits)

            TextDrawing.normalize_width(layer)

            if line_length == -1:
                # Do not use pagination (aka line breaking. aka ignore line_length).
                layer_groups[-1].append(layer)
                continue

            # chop the layer to the line_length (pager)
            layer_length = layers[layerno][0].length

            if layer_length < rest_of_the_line:
                layer_groups[-1].append(layer)
                rest_of_the_line -= layer_length
            else:
                layer_groups[-1].append(BreakWire.fillup_layer(len(layer), '»'))

                # New group
                layer_groups.append([BreakWire.fillup_layer(len(layer), '«')])
                rest_of_the_line = line_length - layer_groups[-1][-1][0].length

                layer_groups[-1].append(
                    InputWire.fillup_layer(self.wire_names(with_initial_state=False)))
                rest_of_the_line -= layer_groups[-1][-1][0].length

                layer_groups[-1].append(layer)
                rest_of_the_line -= layer_groups[-1][-1][0].length

        lines = []
        for layer_group in layer_groups:
            wires = list(zip(*layer_group))
            lines += self.draw_wires(wires)

        return lines

    def wire_names(self, with_initial_state=False):
        """Returns a list of names for each wire.

        Args:
            with_initial_state (bool): Optional (Default: False). If true, adds
                the initial value to the name.

        Returns:
            List: The list of wire names.
        """
        if with_initial_state:
            initial_qubit_value = '|0>'
            initial_clbit_value = '0 '
        else:
            initial_qubit_value = ''
            initial_clbit_value = ''

        qubit_labels = []
        if self.layout is None:
            for bit in self.qregs:
                label = '{name}_{index}: ' + initial_qubit_value
                qubit_labels.append(label.format(name=bit.register.name,
                                                 index=bit.index,
                                                 physical=''))
        else:
            for bit in self.qregs:
                label = '{name}_{index} -> {physical} ' + initial_qubit_value
                qubit_labels.append(label.format(name=self.layout[bit.index].register.name,
                                                 index=self.layout[bit.index].index,
                                                 physical=bit.index))
        clbit_labels = []
        previous_creg = None
        for bit in self.cregs:
            if self.cregbundle:
                if previous_creg == bit.register:
                    continue
                previous_creg = bit.register
                label = '{name}: {initial_value}{size}/'
                clbit_labels.append(label.format(name=bit.register.name,
                                                 initial_value=initial_clbit_value,
                                                 size=bit.register.size))
            else:
                label = '{name}_{index}: ' + initial_clbit_value
                clbit_labels.append(label.format(name=bit.register.name, index=bit.index))
        return qubit_labels + clbit_labels

    def should_compress(self, top_line, bot_line):
        """Decides if the top_line and bot_line should be merged,
        based on `self.vertical_compression`."""
        if self.vertical_compression == 'high':
            return True
        if self.vertical_compression == 'low':
            return False
        for top, bot in zip(top_line, bot_line):
            if top == '┴' and bot == '┬':
                return False
        return True

    def draw_wires(self, wires):
        """Given a list of wires, creates a list of lines with the text drawing.

        Args:
            wires (list): A list of wires with instructions.
        Returns:
            list: A list of lines with the text drawing.
        """
        lines = []
        bot_line = None
        for wire in wires:
            # TOP
            top_line = ''
            for instruction in wire:
                top_line += instruction.top

            if bot_line is None:
                lines.append(top_line)
            else:
                if self.should_compress(top_line, bot_line):
                    lines.append(TextDrawing.merge_lines(lines.pop(), top_line))
                else:
                    lines.append(TextDrawing.merge_lines(lines[-1], top_line, icod="bot"))

            # MID
            mid_line = ''
            for instruction in wire:
                mid_line += instruction.mid
            lines.append(TextDrawing.merge_lines(lines[-1], mid_line, icod="bot"))

            # BOT
            bot_line = ''
            for instruction in wire:
                bot_line += instruction.bot
            lines.append(TextDrawing.merge_lines(lines[-1], bot_line, icod="bot"))

        return lines

    @staticmethod
    def label_for_conditional(instruction):
        """ Creates the label for a conditional instruction."""
        return "= %s" % instruction.condition[1]

    @staticmethod
    def params_for_label(instruction):
        """Get the params and format them to add them to a label. None if there
         are no params or if the params are numpy.ndarrays."""
        op = instruction.op
        if not hasattr(op, 'params'):
            return None
        if any([isinstance(param, ndarray) for param in op.params]):
            return None

        ret = []
        for param in op.params:
            try:
                str_param = pi_check(param, ndigits=5)
                ret.append('%s' % str_param)
            except TypeError:
                ret.append('%s' % param)
        return ret

    @staticmethod
    def special_label(instruction):
        """Some instructions have special labels"""
        labels = {IGate: 'I',
                  Initialize: 'initialize',
                  UnitaryGate: 'unitary',
                  HamiltonianGate: 'Hamiltonian'}
        instruction_type = type(instruction)
        if instruction_type in {Gate, Instruction}:
            return instruction.name
        return labels.get(instruction_type, None)

    @staticmethod
    def label_for_box(instruction, controlled=False):
        """ Creates the label for a box."""
        if controlled:
            if getattr(instruction.op.base_gate, 'label', None) is not None:
                return instruction.op.base_gate.label
            label = TextDrawing.special_label(
                instruction.op.base_gate) or instruction.op.base_gate.name.upper()
        else:
            if getattr(instruction.op, 'label', None) is not None:
                return instruction.op.label
            label = TextDrawing.special_label(instruction.op) or instruction.name.upper()
        params = TextDrawing.params_for_label(instruction)

        if params:
            label += "(%s)" % ','.join(params)
        return label

    @staticmethod
    def merge_lines(top, bot, icod="top"):
        """Merges two lines (top and bot) in the way that the overlapping make senses.

        Args:
            top (str): the top line
            bot (str): the bottom line
            icod (top or bot): in case of doubt, which line should have priority? Default: "top".
        Returns:
            str: The merge of both lines.
        """
        ret = ""
        for topc, botc in zip(top, bot):
            if topc == botc:
                ret += topc
            elif topc in '┼╪' and botc == " ":
                ret += "│"
            elif topc == " ":
                ret += botc
            elif topc in '┬╥' and botc in " ║│" and icod == "top":
                ret += topc
            elif topc in '┬' and botc == " " and icod == "bot":
                ret += '│'
            elif topc in '╥' and botc == " " and icod == "bot":
                ret += '║'
            elif topc in '┬│' and botc == "═":
                ret += '╪'
            elif topc in '┬│' and botc == "─":
                ret += '┼'
            elif topc in '└┘║│░' and botc == " " and icod == "top":
                ret += topc
            elif topc in '─═' and botc == " " and icod == "top":
                ret += topc
            elif topc in '─═' and botc == " " and icod == "bot":
                ret += botc
            elif topc in "║╥" and botc in "═":
                ret += "╬"
            elif topc in "║╥" and botc in "─":
                ret += "╫"
            elif topc in '║╫╬' and botc in " ":
                ret += "║"
            elif topc == '└' and botc == "┌":
                ret += "├"
            elif topc == '┘' and botc == "┐":
                ret += "┤"
            elif botc in "┐┌" and icod == 'top':
                ret += "┬"
            elif topc in "┘└" and botc in "─" and icod == 'top':
                ret += "┴"
            elif botc == " " and icod == 'top':
                ret += topc
            else:
                ret += botc
        return ret

    @staticmethod
    def normalize_width(layer):
        """
        When the elements of the layer have different widths, sets the width to the max elements.

        Args:
            layer (list): A list of elements.
        """
        instructions = list(filter(lambda x: x is not None, layer))
        longest = max([instruction.length for instruction in instructions])
        for instruction in instructions:
            instruction.layer_width = longest

    @staticmethod
    def controlled_wires(instruction, layer):
        """
        Analyzes the instruction in the layer and checks if the controlled arguments are in
        the box or out of the box.

        Args:
            instruction (Instruction): instruction to analyse
            layer (Layer): The layer in which the instruction is inserted.

        Returns:
            Tuple(list, list, list):
              - tuple: controlled arguments on top of the "instruction box", and its status
              - tuple: controlled arguments on bottom of the "instruction box", and its status
              - tuple: controlled arguments in the "instruction box", and its status
              - the rest of the arguments
        """
        num_ctrl_qubits = instruction.op.num_ctrl_qubits
        ctrl_qubits = instruction.qargs[:num_ctrl_qubits]
        args_qubits = instruction.qargs[num_ctrl_qubits:]
        ctrl_state = "{0:b}".format(instruction.op.ctrl_state).rjust(num_ctrl_qubits, '0')[::-1]

        in_box = list()
        top_box = list()
        bot_box = list()

        qubit_index = sorted([i for i, x in enumerate(layer.qregs) if x in args_qubits])

        for ctrl_qubit in zip(ctrl_qubits, ctrl_state):
            if min(qubit_index) > layer.qregs.index(ctrl_qubit[0]):
                top_box.append(ctrl_qubit)
            elif max(qubit_index) < layer.qregs.index(ctrl_qubit[0]):
                bot_box.append(ctrl_qubit)
            else:
                in_box.append(ctrl_qubit)
        return (top_box, bot_box, in_box, args_qubits)

    def _set_ctrl_state(self, instruction, conditional):
        """ Takes the ctrl_state from instruction and appends Bullet or OpenBullet
        to gates depending on whether the bit in ctrl_state is 1 or 0. Returns gates"""

        gates = []
        num_ctrl_qubits = instruction.op.num_ctrl_qubits
        ctrl_qubits = instruction.qargs[:num_ctrl_qubits]
        cstate = "{0:b}".format(instruction.op.ctrl_state).rjust(num_ctrl_qubits, '0')[::-1]
        for i in range(len(ctrl_qubits)):
            if cstate[i] == '1':
                gates.append(Bullet(conditional=conditional))
            else:
                gates.append(OpenBullet(conditional=conditional))
        return gates

    def _instruction_to_gate(self, instruction, layer):
        """ Convert an instruction into its corresponding Gate object, and establish
        any connections it introduces between qubits"""

        current_cons = []
        connection_label = None
        conditional = False

        if instruction.condition is not None:
            # conditional
            cllabel = TextDrawing.label_for_conditional(instruction)
            layer.set_cl_multibox(instruction.condition[0], cllabel, top_connect='┴')
            conditional = True

        # add in a gate that operates over multiple qubits
        def add_connected_gate(instruction, gates, layer, current_cons):
            for i, gate in enumerate(gates):
                actual_index = self.qregs.index(instruction.qargs[i])
                if actual_index not in [i for i, j in current_cons]:
                    layer.set_qubit(instruction.qargs[i], gate)
                    current_cons.append((actual_index, gate))

        if len(instruction.qargs) >= 2 and \
                not instruction.cargs and \
                getattr(instruction.op, 'label', None) is not None:
            # If a multi qubit instruction has a label, it is a box
            layer._set_multibox(instruction.op.label, qubits=instruction.qargs,
                                conditional=conditional)

<<<<<<< HEAD
        elif isinstance(instruction.op, MeasureInstruction):
=======
        elif instruction.name[:7] == 'measure' and len(instruction.qargs) == 1 and \
                instruction.cargs and len(instruction.cargs) == 1:
>>>>>>> 5cde9677
            gate = MeasureFrom()
            layer.set_qubit(instruction.qargs[0], gate)
            if self.cregbundle:
                layer.set_clbit(instruction.cargs[0], MeasureTo(str(instruction.cargs[0].index)))
            else:
                layer.set_clbit(instruction.cargs[0], MeasureTo())

        elif isinstance(instruction.op, (BarrierInstruction, Snapshot)):
            # barrier
            if not self.plotbarriers:
                return layer, current_cons, connection_label

            for qubit in instruction.qargs:
                layer.set_qubit(qubit, Barrier())

        elif isinstance(instruction.op, SwapGate):
            # swap
            gates = [Ex(conditional=conditional) for _ in range(len(instruction.qargs))]
            add_connected_gate(instruction, gates, layer, current_cons)

        elif isinstance(instruction.op, ResetInstruction):
            # reset
            layer.set_qubit(instruction.qargs[0], Reset(conditional=conditional))

        elif isinstance(instruction.op, RZZGate):
            # rzz
            connection_label = "zz(%s)" % TextDrawing.params_for_label(instruction)[0]
            gates = [Bullet(conditional=conditional), Bullet(conditional=conditional)]
            add_connected_gate(instruction, gates, layer, current_cons)

        elif len(instruction.qargs) == 1 and not instruction.cargs:
            # unitary gate
            layer.set_qubit(instruction.qargs[0],
                            BoxOnQuWire(TextDrawing.label_for_box(instruction),
                                        conditional=conditional))

        elif isinstance(instruction.op, ControlledGate):
            label = TextDrawing.label_for_box(instruction, controlled=True)
            params_array = TextDrawing.controlled_wires(instruction, layer)
            controlled_top, controlled_bot, controlled_edge, rest = params_array
            gates = self._set_ctrl_state(instruction, conditional)
            if instruction.op.base_gate.name == 'z':
                # cz
                gates.append(Bullet(conditional=conditional))
            elif instruction.op.base_gate.name == 'u1':
                # cu1
                connection_label = TextDrawing.params_for_label(instruction)[0]
                gates.append(Bullet(conditional=conditional))
            elif instruction.op.base_gate.name == 'swap':
                # cswap
                gates += [Ex(conditional=conditional), Ex(conditional=conditional)]
                add_connected_gate(instruction, gates, layer, current_cons)
            elif instruction.op.base_gate.name == 'rzz':
                # crzz
                connection_label = "zz(%s)" % TextDrawing.params_for_label(instruction)[0]
                gates += [Bullet(conditional=conditional), Bullet(conditional=conditional)]
            elif len(rest) > 1:
                top_connect = '┴' if controlled_top else None
                bot_connect = '┬' if controlled_bot else None
                indexes = layer.set_qu_multibox(rest, label,
                                                conditional=conditional,
                                                controlled_edge=controlled_edge,
                                                top_connect=top_connect, bot_connect=bot_connect)
                for index in range(min(indexes), max(indexes) + 1):
                    # Dummy element to connect the multibox with the bullets
                    current_cons.append((index, DrawElement('')))
            elif instruction.op.base_gate.name == 'z':
                gates.append(Bullet(conditional=conditional))
            else:
                gates.append(BoxOnQuWire(label, conditional=conditional))
            add_connected_gate(instruction, gates, layer, current_cons)

        elif len(instruction.qargs) >= 2 and not instruction.cargs:
            # multiple qubit gate
            label = TextDrawing.label_for_box(instruction)
            layer.set_qu_multibox(instruction.qargs, label, conditional=conditional)

        elif instruction.qargs and instruction.cargs:
            # multiple gate, involving both qargs AND cargs
            label = TextDrawing.label_for_box(instruction)
            layer._set_multibox(label, qubits=instruction.qargs, clbits=instruction.cargs,
                                conditional=conditional)
        else:
            raise VisualizationError(
                "Text visualizer does not know how to handle this instruction: ", instruction.name)

        # sort into the order they were declared in
        # this ensures that connected boxes have lines in the right direction
        current_cons.sort(key=lambda tup: tup[0])
        current_cons = [g for q, g in current_cons]

        return layer, current_cons, connection_label

    def build_layers(self):
        """
        Constructs layers.
        Returns:
            list: List of DrawElements.
        Raises:
            VisualizationError: When the drawing is, for some reason, impossible to be drawn.
        """
        wire_names = self.wire_names(with_initial_state=self.initial_state)
        if not wire_names:
            return []

        layers = [InputWire.fillup_layer(wire_names)]

        for instruction_layer in self.instructions:
            layer = Layer(self.qregs, self.cregs, self.cregbundle)

            for instruction in instruction_layer:
                layer, current_connections, connection_label = \
                    self._instruction_to_gate(instruction, layer)

                layer.connections.append((connection_label, current_connections))
                layer.connect_with("│")
            layers.append(layer.full_layer)

        return layers


class Layer:
    """ A layer is the "column" of the circuit. """

    def __init__(self, qregs, cregs, cregbundle=False):
        self.qregs = qregs
        if cregbundle:
            self.cregs = []
            previous_creg = None
            for bit in cregs:
                if previous_creg == bit.register:
                    continue
                previous_creg = bit.register
                self.cregs.append(bit.register)
        else:
            self.cregs = cregs
        self.qubit_layer = [None] * len(qregs)
        self.connections = []
        self.clbit_layer = [None] * len(cregs)
        self.cregbundle = cregbundle

    @property
    def full_layer(self):
        """
        Returns the composition of qubits and classic wires.
        Returns:
            String: self.qubit_layer + self.clbit_layer
        """
        return self.qubit_layer + self.clbit_layer

    def set_qubit(self, qubit, element):
        """Sets the qubit to the element.

        Args:
            qubit (qbit): Element of self.qregs.
            element (DrawElement): Element to set in the qubit
        """
        self.qubit_layer[self.qregs.index(qubit)] = element

    def set_clbit(self, clbit, element):
        """Sets the clbit to the element.

        Args:
            clbit (cbit): Element of self.cregs.
            element (DrawElement): Element to set in the clbit
        """
        if self.cregbundle:
            self.clbit_layer[self.cregs.index(clbit.register)] = element
        else:
            self.clbit_layer[self.cregs.index(clbit)] = element

    def _set_multibox(self, label, qubits=None, clbits=None, top_connect=None,
                      bot_connect=None, conditional=False, controlled_edge=None):
        if qubits is not None and clbits is not None:
            qubits = list(qubits)
            clbits = list(clbits)
            cbit_index = sorted([i for i, x in enumerate(self.cregs) if x in clbits])
            qbit_index = sorted([i for i, x in enumerate(self.qregs) if x in qubits])

            # Further below, indices are used as wire labels. Here, get the length of
            # the longest label, and pad all labels with spaces to this length.
            wire_label_len = max(len(str(len(qubits) - 1)),
                                 len(str(len(clbits) - 1)))
            qargs = [str(qubits.index(qbit)).ljust(wire_label_len, ' ')
                     for qbit in self.qregs if qbit in qubits]
            cargs = [str(clbits.index(cbit)).ljust(wire_label_len, ' ')
                     for cbit in self.cregs if cbit in clbits]

            box_height = len(self.qregs) - min(qbit_index) + max(cbit_index) + 1

            self.set_qubit(qubits.pop(0), BoxOnQuWireTop(label, wire_label=qargs.pop(0)))
            order = 0
            for order, bit_i in enumerate(range(min(qbit_index) + 1, len(self.qregs))):
                if bit_i in qbit_index:
                    named_bit = qubits.pop(0)
                    wire_label = qargs.pop(0)
                else:
                    named_bit = self.qregs[bit_i]
                    wire_label = ' ' * wire_label_len
                self.set_qubit(named_bit, BoxOnQuWireMid(label, box_height, order,
                                                         wire_label=wire_label))
            for order, bit_i in enumerate(range(max(cbit_index)), order + 1):
                if bit_i in cbit_index:
                    named_bit = clbits.pop(0)
                    wire_label = cargs.pop(0)
                else:
                    named_bit = self.cregs[bit_i]
                    wire_label = ' ' * wire_label_len
                self.set_clbit(named_bit, BoxOnClWireMid(label, box_height, order,
                                                         wire_label=wire_label))
            self.set_clbit(clbits.pop(0),
                           BoxOnClWireBot(label, box_height, wire_label=cargs.pop(0)))
            return cbit_index
        if qubits is None and clbits is not None:
            bits = list(clbits)
            bit_index = sorted([i for i, x in enumerate(self.cregs) if x in bits])
            wire_label_len = len(str(len(bits) - 1))
            bits.sort(key=self.cregs.index)
            qargs = [''] * len(bits)
            set_bit = self.set_clbit
            OnWire = BoxOnClWire
            OnWireTop = BoxOnClWireTop
            OnWireMid = BoxOnClWireMid
            OnWireBot = BoxOnClWireBot
        elif clbits is None and qubits is not None:
            bits = list(qubits)
            bit_index = sorted([i for i, x in enumerate(self.qregs) if x in bits])
            wire_label_len = len(str(len(bits) - 1))
            qargs = [str(bits.index(qbit)).ljust(wire_label_len, ' ')
                     for qbit in self.qregs if qbit in bits]
            bits.sort(key=self.qregs.index)
            set_bit = self.set_qubit
            OnWire = BoxOnQuWire
            OnWireTop = BoxOnQuWireTop
            OnWireMid = BoxOnQuWireMid
            OnWireBot = BoxOnQuWireBot
        else:
            raise VisualizationError("_set_multibox error!.")

        control_index = {}
        if controlled_edge:
            for index, qubit in enumerate(self.qregs):
                for qubit_in_edge, value in controlled_edge:
                    if qubit == qubit_in_edge:
                        control_index[index] = '■' if value == '1' else 'o'
        if len(bit_index) == 1:
            set_bit(bits[0], OnWire(label, top_connect=top_connect))
        else:
            box_height = max(bit_index) - min(bit_index) + 1
            set_bit(bits.pop(0), OnWireTop(label, top_connect=top_connect, wire_label=qargs.pop(0)))
            for order, bit_i in enumerate(range(min(bit_index) + 1, max(bit_index))):
                if bit_i in bit_index:
                    named_bit = bits.pop(0)
                    wire_label = qargs.pop(0)
                else:
                    named_bit = (self.qregs + self.cregs)[bit_i]
                    wire_label = ' ' * wire_label_len

                control_label = control_index.get(bit_i)
                set_bit(named_bit, OnWireMid(label, box_height, order, wire_label=wire_label,
                                             control_label=control_label))
            set_bit(bits.pop(0), OnWireBot(label, box_height, bot_connect=bot_connect,
                                           wire_label=qargs.pop(0), conditional=conditional))
        return bit_index

    def set_cl_multibox(self, creg, label, top_connect='┴'):
        """Sets the multi clbit box.

        Args:
            creg (string): The affected classical register.
            label (string): The label for the multi clbit box.
            top_connect (char): The char to connect the box on the top.
        """
        if self.cregbundle:
            self.set_clbit(creg[0], BoxOnClWire(label=label, top_connect=top_connect))
        else:
            clbit = [bit for bit in self.cregs if bit.register == creg]
            self._set_multibox(label, clbits=clbit, top_connect=top_connect)

    def set_qu_multibox(self, bits, label, top_connect=None, bot_connect=None,
                        conditional=False, controlled_edge=None):
        """Sets the multi qubit box.

        Args:
            bits (list[int]): A list of affected bits.
            label (string): The label for the multi qubit box.
            top_connect (char): None or a char connector on the top
            bot_connect (char): None or a char connector on the bottom
            conditional (bool): If the box has a conditional
            controlled_edge (list): A list of bit that are controlled (to draw them at the edge)
        Return:
            List: A list of indexes of the box.
        """
        return self._set_multibox(label, qubits=bits, top_connect=top_connect,
                                  bot_connect=bot_connect,
                                  conditional=conditional, controlled_edge=controlled_edge)

    def connect_with(self, wire_char):
        """Connects the elements in the layer using wire_char.

        Args:
            wire_char (char): For example '║' or '│'.
        """

        if len([qbit for qbit in self.qubit_layer if qbit is not None]) == 1:
            # Nothing to connect
            return

        for label, affected_bits in self.connections:

            if not affected_bits:
                continue

            affected_bits[0].connect(wire_char, ['bot'])
            for affected_bit in affected_bits[1:-1]:
                affected_bit.connect(wire_char, ['bot', 'top'])

            affected_bits[-1].connect(wire_char, ['top'], label)

            if label:
                for affected_bit in affected_bits:
                    affected_bit.right_fill = len(label) + len(affected_bit.mid)<|MERGE_RESOLUTION|>--- conflicted
+++ resolved
@@ -911,12 +911,9 @@
             layer._set_multibox(instruction.op.label, qubits=instruction.qargs,
                                 conditional=conditional)
 
-<<<<<<< HEAD
-        elif isinstance(instruction.op, MeasureInstruction):
-=======
+        # elif isinstance(instruction.op, MeasureInstruction):
         elif instruction.name[:7] == 'measure' and len(instruction.qargs) == 1 and \
                 instruction.cargs and len(instruction.cargs) == 1:
->>>>>>> 5cde9677
             gate = MeasureFrom()
             layer.set_qubit(instruction.qargs[0], gate)
             if self.cregbundle:
